--- conflicted
+++ resolved
@@ -4,14 +4,8 @@
   canonicalise,
   Minimal(..), minimalTerm,
   Skolem(..), skolemConst, skolemise,
-<<<<<<< HEAD
-  Arity(..), Sized(..), SizedFun(..), Ordered(..), Function,
+  Arity(..), Sized(..), SizedFun(..), Ordered(..), Strictness(..), Function,
   module KBC.Term, module KBC.Pretty) where
-=======
-  Arity(..), Sized(..), Ordered(..), Strictness(..), Function,
-  module KBC.Pretty,
-  module Text.PrettyPrint.HughesPJClass) where
->>>>>>> 0ac740b1
 
 #include "errors.h"
 import Control.Monad
@@ -141,12 +135,7 @@
     | lessEq u t = Just GT
     | otherwise = Nothing
 
-<<<<<<< HEAD
   lessEq :: Term f -> Term f -> Bool
-  lessEqIn :: [Formula f] -> Term f -> Term f -> Bool
-=======
-  lessEq :: Tm f -> Tm f -> Bool
-  lessIn :: Model f -> Tm f -> Tm f -> Maybe Strictness
+  lessIn :: Model f -> Term f -> Term f -> Bool
 
-data Strictness = Strict | Nonstrict deriving (Eq, Show)
->>>>>>> 0ac740b1
+data Strictness = Strict | Nonstrict deriving (Eq, Show)